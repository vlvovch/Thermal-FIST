--- conflicted
+++ resolved
@@ -151,12 +151,8 @@
 
 ### Other notes
 
-<<<<<<< HEAD
-- Sample C++ macros which use Thermal-FIST as a library can be found in the [$(ThermalFIST)/src/routines](../src/routines) folder
+- Sample C++ macros which use Thermal-FIST as a library can be found in the [$(ThermalFIST)/src/examples](../src/examples) folder
   
-=======
-- Sample C++ macros which use Thermal-FIST as a library can be found in the [$(ThermalFIST)/src/examples](../src/examples) folder
->>>>>>> 0ad3f7a0
 - An example of using the Thermal-FIST library as a submodule is provided by [this repository](https://github.com/vlvovch/1807.02079)
   
 - The canonical ensemble calculations use the method from [this paper](https://arxiv.org/abs/nucl-th/0112021) to perform analytically the integration over the baryon number fugacity whenever this is possible. This allows to significantly speed up the calculations. This method cannot be used if quantum statisics is considered for baryons, or if there are multi-baryons (light nuclei) in the particle list. In this case direct numerical integration is performed, which can make calculations very slow.
