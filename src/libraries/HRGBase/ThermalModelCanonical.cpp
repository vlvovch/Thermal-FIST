--- conflicted
+++ resolved
@@ -562,29 +562,15 @@
 	}
 
 	for (int iN = 0; iN < m_PartialZ.size(); ++iN) {
-<<<<<<< HEAD
-		m_PartialZ[iN] /= pow(2. * xMath::Pi(), 3);
-		m_PartialZ[iN] *= 2.; // Because phiQ was integrated over [0,\pi] only 
-		if (m_CMAX != 0)
-=======
 		//m_PartialZ[iN] /= pow(2. * xMath::Pi(), 3) * 2.;
 		if (m_BMAX != 0 && m_BMAX != 1)
->>>>>>> ec5f438c
 			m_PartialZ[iN] /= 2. * xMath::Pi();
 		if (m_QMAX != 0) {
 			m_PartialZ[iN] /= 2. * xMath::Pi();
 			m_PartialZ[iN] *= 2.; /// TODO: Extra cross-check the factor 2, can be important for entropy density, irrelevant for everything else
 		}
-<<<<<<< HEAD
-	}
-
-	for (int iN = 0; iN < m_PartialZ.size(); ++iN) {
-		m_PartialZ[iN] /= pow(2. * xMath::Pi(), 2);// *2.;
-		m_PartialZ[iN] *= 2.; // Because phiQ was integrated over [0,\pi] only 
-=======
 		if (m_SMAX != 0)
 			m_PartialZ[iN] /= 2. * xMath::Pi();
->>>>>>> ec5f438c
 		if (m_CMAX != 0)
 			m_PartialZ[iN] /= 2. * xMath::Pi();
 	}
